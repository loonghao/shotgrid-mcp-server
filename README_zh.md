# 🎯 ShotGrid MCP Server

[English](README.md) | 简体中文

<div align="center ">
基于fastmcp的高性能ShotGrid Model Context Protocol (MCP) 服务器实现

[![Python Version](https://img.shields.io/pypi/pyversions/shotgrid-mcp-server.svg)](https://pypi.org/project/shotgrid-mcp-server/)
[![License](https://img.shields.io/github/license/loonghao/shotgrid-mcp-server.svg)](LICENSE)
[![PyPI version](https://badge.fury.io/py/shotgrid-mcp-server.svg)](https://badge.fury.io/py/shotgrid-mcp-server)
[![codecov](https://codecov.io/gh/loonghao/shotgrid-mcp-server/branch/main/graph/badge.svg)](https://codecov.io/gh/loonghao/shotgrid-mcp-server)
[![Downloads](https://pepy.tech/badge/shotgrid-mcp-server)](https://pepy.tech/project/shotgrid-mcp-server)
[![Downloads](https://static.pepy.tech/badge/shotgrid-mcp-server/week)](https://pepy.tech/project/shotgrid-mcp-server)
[![Downloads](https://static.pepy.tech/badge/shotgrid-mcp-server/month)](https://pepy.tech/project/shotgrid-mcp-server)

</div>

## ✨ 特性

- 🚀 基于fastmcp的高性能实现
- 🛠 完整的CRUD操作工具集
- 🖼 专门的缩略图上传/下载工具
- 🔄 高效的连接池管理
- 🔌 通过MCP工具直接访问ShotGrid API
- 📝 增强的备注和播放列表管理
- ✅ 使用pytest的全面测试覆盖
- 📦 使用UV进行依赖管理
- 🌐 跨平台支持 (Windows, macOS, Linux)

## 🎬 演示

这是使用 ShotGrid MCP 服务器查询实体的简单示例：

![ShotGrid MCP 服务器演示](images/sg-mcp.gif)

## 🚀 快速开始

### 安装

使用UV安装：
```bash
uv pip install shotgrid-mcp-server
```

### 快速使用

安装完成后，您可以直接使用以下命令启动服务器：
```bash
<<<<<<< HEAD
uvx shotgrid-mcp-server
```

这将使用默认设置启动ShotGrid MCP服务器。请确保在启动服务器之前已设置必要的环境变量（SHOTGRID_URL，SHOTGRID_SCRIPT_NAME，SHOTGRID_SCRIPT_KEY）。
=======
uvx --python 3.10 shotgrid-mcp-server
```

**重要提示**：ShotGrid MCP服务器需要Python 3.10。使用`uvx`时，必须使用`--python 3.10`参数指定Python版本以确保兼容性，因为`uvx`可能默认使用最新的Python版本（例如3.13），而这与本包不兼容。

您也可以通过环境变量设置Python版本：
```bash
# Windows
set UV_PYTHON=3.10
uvx shotgrid-mcp-server

# Linux/macOS
export UV_PYTHON=3.10
uvx shotgrid-mcp-server
```

请确保在启动服务器之前已设置必要的环境变量（SHOTGRID_URL，SHOTGRID_SCRIPT_NAME，SHOTGRID_SCRIPT_KEY）。
>>>>>>> 36842fdd

### 开发环境设置

1. 克隆仓库：
```bash
git clone https://github.com/loonghao/shotgrid-mcp-server.git
cd shotgrid-mcp-server
```

2. 安装开发依赖：
```bash
pip install -r requirements-dev.txt
```

3. 开发命令
所有开发命令通过nox管理。查看`noxfile.py`获取可用命令：
```bash
# 运行测试
nox -s tests

# 运行代码检查
nox -s lint

# 运行类型检查
nox -s type_check

# 更多命令...
```

4. 开发服务器与热重载
<<<<<<< HEAD

**注意：这需要在您的系统上安装Node.js。**

=======

**注意：这需要在您的系统上安装Node.js。**

>>>>>>> 36842fdd
为了获得更好的开发体验，可以使用热重载功能（代码变更时服务器自动重启）：
```bash
uv run fastmcp dev src/shotgrid_mcp_server/server.py:app
```

这将在开发模式下启动服务器，并且代码的任何变更都会自动重新加载服务器。

## ⚙️ 配置

### 环境变量

以下环境变量是必需的：

```bash
SHOTGRID_URL=your_shotgrid_url
SHOTGRID_SCRIPT_NAME=your_script_name
SHOTGRID_SCRIPT_KEY=your_script_key
```

您可以直接在命令行中设置它们：

```powershell
# PowerShell
$env:SHOTGRID_URL='您的_shotgrid_url'
$env:SHOTGRID_SCRIPT_NAME='您的_script_name'
$env:SHOTGRID_SCRIPT_KEY='您的_script_key'
```

```bash
# Bash
export SHOTGRID_URL='您的_shotgrid_url'
export SHOTGRID_SCRIPT_NAME='您的_script_name'
export SHOTGRID_SCRIPT_KEY='您的_script_key'
```

或者在项目目录中创建一个`.env`文件。

## 🔧 可用工具

### 核心工具
- `create_entity`: 创建ShotGrid实体
- `find_one_entity`: 查找单个实体
- `search_entities`: 使用过滤器搜索实体
- `update_entity`: 更新实体数据
- `delete_entity`: 删除实体

### 媒体工具
- `download_thumbnail`: 下载实体缩略图
- `upload_thumbnail`: 上传实体缩略图

### 备注和播放列表工具
- `shotgrid.note.create`: 创建备注
- `shotgrid.note.read`: 读取备注信息
- `shotgrid.note.update`: 更新备注内容
- `create_playlist`: 创建播放列表
- `find_playlists`: 使用过滤器查找播放列表

### 直接API访问
- `sg.find`: 直接访问ShotGrid API的find方法
- `sg.create`: 直接访问ShotGrid API的create方法
- `sg.update`: 直接访问ShotGrid API的update方法
- `sg.batch`: 直接访问ShotGrid API的batch方法
- 以及更多...

## 🤖 AI提示词示例

以下是一些如何使用ShotGrid MCP与AI助手（如Claude）交互的示例：

### 基本查询

```
帮我查找所有在过去3个月中更新的ShotGrid实体。
```

```
显示“精彩项目”中上周更新的所有镜头。
```
<<<<<<< HEAD

### 创建和管理播放列表

=======

### 创建和管理播放列表

>>>>>>> 36842fdd
```
创建一个名为“每日审核 - 4月21日”的播放列表，包含所有由灯光部门在昨天更新的镜头。
```

```
查找本周创建的所有播放列表。
```

### 备注和反馈

```
在SHOT_010上添加一条备注，内容为“请调整背景的灯光使其更加戴力化”。
```

### 高级工作流

```
帮我总结本月“动画”部门的时间日志，并使用echarts生成图表来可视化所花费的时间。
```

```
查找灯光团队昨天更新的所有镜头，创建一个名为“灯光审核 - 4月21日”的播放列表，并通过备注通知导演。
```

## 📚 文档

详细的文档请参考`/docs`目录下的文档文件。

您还可以在安装服务器后直接在Claude Desktop中探索可用的工具及其参数。

## 🤝 贡献指南

欢迎提交贡献！请确保：

1. 遵循Google Python代码风格指南
2. 使用pytest编写测试
3. 更新文档
4. 使用绝对导入
5. 遵循项目代码规范

## 📝 版本历史

查看[CHANGELOG.md](CHANGELOG.md)了解详细的版本历史。

## 📄 许可证

MIT许可证 - 查看[LICENSE](LICENSE)文件了解详情。

## 🔌 MCP客户端配置

在MCP客户端中使用ShotGrid MCP服务器时，需要在客户端设置中添加相应的配置。

### Claude Desktop / Anthropic Claude

```json
{
  "mcpServers": {
    "shotgrid-server": {
      "command": "uvx",
      "args": [
        "--python", "3.10",
        "shotgrid-mcp-server"
      ],
      "env": {
        "SHOTGRID_SCRIPT_NAME": "XXX",
        "SHOTGRID_SCRIPT_KEY": "XX",
        "SHOTGRID_URL": "XXXX"
      },
      "disabled": false,
      "alwaysAllow": [
        "search_entities",
        "create_entity",
        "batch_create",
        "find_entity",
        "get_entity_types",
        "update_entity",
        "download_thumbnail",
        "batch_update",
        "delete_entity",
        "batch_delete"
      ]
    }
  }
}
```

### Cursor

```json
// .cursor/mcp.json
{
  "mcpServers": {
    "shotgrid-server": {
      "command": "uvx",
      "args": [
<<<<<<< HEAD
=======
        "--python", "3.10",
>>>>>>> 36842fdd
        "shotgrid-mcp-server"
      ],
      "env": {
        "SHOTGRID_SCRIPT_NAME": "XXX",
        "SHOTGRID_SCRIPT_KEY": "XX",
        "SHOTGRID_URL": "XXXX"
      }
    }
  }
}
```

### Windsurf (Codeium)

```json
// MCP配置
{
  "mcpServers": {
    "shotgrid-server": {
      "command": "uvx",
      "args": [
<<<<<<< HEAD
=======
        "--python", "3.10",
>>>>>>> 36842fdd
        "shotgrid-mcp-server"
      ],
      "env": {
        "SHOTGRID_SCRIPT_NAME": "XXX",
        "SHOTGRID_SCRIPT_KEY": "XX",
        "SHOTGRID_URL": "XXXX"
      }
    }
  }
}
```

### Cline (VS Code扩展)

```json
// MCP配置
{
  "mcpServers": {
    "shotgrid-server": {
      "command": "uvx",
      "args": [
<<<<<<< HEAD
=======
        "--python", "3.10",
>>>>>>> 36842fdd
        "shotgrid-mcp-server"
      ],
      "env": {
        "SHOTGRID_SCRIPT_NAME": "XXX",
        "SHOTGRID_SCRIPT_KEY": "XX",
        "SHOTGRID_URL": "XXXX"
      }
    }
  }
}
```

### Visual Studio Code

```json
// .vscode/mcp.json
{
  "inputs": [
    {
      "type": "promptString",
      "id": "shotgrid-script-name",
      "description": "ShotGrid Script Name",
      "password": false
    },
    {
      "type": "promptString",
      "id": "shotgrid-script-key",
      "description": "ShotGrid Script Key",
      "password": true
    },
    {
      "type": "promptString",
      "id": "shotgrid-url",
      "description": "ShotGrid URL",
      "password": false
    }
  ],
  "servers": {
    "shotgrid-server": {
      "type": "stdio",
      "command": "uvx",
<<<<<<< HEAD
      "args": ["shotgrid-mcp-server"],
=======
      "args": ["--python", "3.10", "shotgrid-mcp-server"],
>>>>>>> 36842fdd
      "env": {
        "SHOTGRID_SCRIPT_NAME": "${input:shotgrid-script-name}",
        "SHOTGRID_SCRIPT_KEY": "${input:shotgrid-script-key}",
        "SHOTGRID_URL": "${input:shotgrid-url}"
      }
    }
  }
}
```

### VS Code用户设置

```json
// settings.json
{
  "mcp": {
    "shotgrid-server": {
      "type": "stdio",
      "command": "uvx",
<<<<<<< HEAD
      "args": ["shotgrid-mcp-server"],
=======
      "args": ["--python", "3.10", "shotgrid-mcp-server"],
>>>>>>> 36842fdd
      "env": {
        "SHOTGRID_SCRIPT_NAME": "XXX",
        "SHOTGRID_SCRIPT_KEY": "XX",
        "SHOTGRID_URL": "XXXX"
      }
    }
  },
  "chat.mcp.discovery.enabled": true
}
```

### 🔑 凭证设置

在上面的配置示例中，请将以下值替换为您的ShotGrid凭证：
- `SHOTGRID_SCRIPT_NAME`: 您的ShotGrid脚本名称
- `SHOTGRID_SCRIPT_KEY`: 您的ShotGrid脚本密钥
- `SHOTGRID_URL`: 您的ShotGrid服务器URL

### 🛡️ 工具权限

`alwaysAllow`部分列出了可以无需用户确认即可执行的工具。这些工具经过精心选择，确保操作安全。您可以根据安全需求自定义此列表。<|MERGE_RESOLUTION|>--- conflicted
+++ resolved
@@ -46,30 +46,10 @@
 
 安装完成后，您可以直接使用以下命令启动服务器：
 ```bash
-<<<<<<< HEAD
 uvx shotgrid-mcp-server
 ```
 
 这将使用默认设置启动ShotGrid MCP服务器。请确保在启动服务器之前已设置必要的环境变量（SHOTGRID_URL，SHOTGRID_SCRIPT_NAME，SHOTGRID_SCRIPT_KEY）。
-=======
-uvx --python 3.10 shotgrid-mcp-server
-```
-
-**重要提示**：ShotGrid MCP服务器需要Python 3.10。使用`uvx`时，必须使用`--python 3.10`参数指定Python版本以确保兼容性，因为`uvx`可能默认使用最新的Python版本（例如3.13），而这与本包不兼容。
-
-您也可以通过环境变量设置Python版本：
-```bash
-# Windows
-set UV_PYTHON=3.10
-uvx shotgrid-mcp-server
-
-# Linux/macOS
-export UV_PYTHON=3.10
-uvx shotgrid-mcp-server
-```
-
-请确保在启动服务器之前已设置必要的环境变量（SHOTGRID_URL，SHOTGRID_SCRIPT_NAME，SHOTGRID_SCRIPT_KEY）。
->>>>>>> 36842fdd
 
 ### 开发环境设置
 
@@ -100,15 +80,9 @@
 ```
 
 4. 开发服务器与热重载
-<<<<<<< HEAD
 
 **注意：这需要在您的系统上安装Node.js。**
 
-=======
-
-**注意：这需要在您的系统上安装Node.js。**
-
->>>>>>> 36842fdd
 为了获得更好的开发体验，可以使用热重载功能（代码变更时服务器自动重启）：
 ```bash
 uv run fastmcp dev src/shotgrid_mcp_server/server.py:app
@@ -186,15 +160,9 @@
 ```
 显示“精彩项目”中上周更新的所有镜头。
 ```
-<<<<<<< HEAD
 
 ### 创建和管理播放列表
 
-=======
-
-### 创建和管理播放列表
-
->>>>>>> 36842fdd
 ```
 创建一个名为“每日审核 - 4月21日”的播放列表，包含所有由灯光部门在昨天更新的镜头。
 ```
@@ -290,10 +258,6 @@
     "shotgrid-server": {
       "command": "uvx",
       "args": [
-<<<<<<< HEAD
-=======
-        "--python", "3.10",
->>>>>>> 36842fdd
         "shotgrid-mcp-server"
       ],
       "env": {
@@ -315,10 +279,6 @@
     "shotgrid-server": {
       "command": "uvx",
       "args": [
-<<<<<<< HEAD
-=======
-        "--python", "3.10",
->>>>>>> 36842fdd
         "shotgrid-mcp-server"
       ],
       "env": {
@@ -340,10 +300,6 @@
     "shotgrid-server": {
       "command": "uvx",
       "args": [
-<<<<<<< HEAD
-=======
-        "--python", "3.10",
->>>>>>> 36842fdd
         "shotgrid-mcp-server"
       ],
       "env": {
@@ -385,11 +341,7 @@
     "shotgrid-server": {
       "type": "stdio",
       "command": "uvx",
-<<<<<<< HEAD
       "args": ["shotgrid-mcp-server"],
-=======
-      "args": ["--python", "3.10", "shotgrid-mcp-server"],
->>>>>>> 36842fdd
       "env": {
         "SHOTGRID_SCRIPT_NAME": "${input:shotgrid-script-name}",
         "SHOTGRID_SCRIPT_KEY": "${input:shotgrid-script-key}",
@@ -409,11 +361,7 @@
     "shotgrid-server": {
       "type": "stdio",
       "command": "uvx",
-<<<<<<< HEAD
       "args": ["shotgrid-mcp-server"],
-=======
-      "args": ["--python", "3.10", "shotgrid-mcp-server"],
->>>>>>> 36842fdd
       "env": {
         "SHOTGRID_SCRIPT_NAME": "XXX",
         "SHOTGRID_SCRIPT_KEY": "XX",
