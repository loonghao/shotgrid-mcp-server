<<<<<<< HEAD
=======
[![MseeP.ai Security Assessment Badge](https://mseep.net/pr/loonghao-shotgrid-mcp-server-badge.png)](https://mseep.ai/app/loonghao-shotgrid-mcp-server)

>>>>>>> 36842fdd
# 🎯 ShotGrid MCP Server

English | [简体中文](README_zh.md)

<div align="center">

A high-performance ShotGrid Model Context Protocol (MCP) server implementation based on fastmcp

[![Python Version](https://img.shields.io/pypi/pyversions/shotgrid-mcp-server.svg)](https://pypi.org/project/shotgrid-mcp-server/)
[![License](https://img.shields.io/github/license/loonghao/shotgrid-mcp-server.svg)](LICENSE)
[![PyPI version](https://badge.fury.io/py/shotgrid-mcp-server.svg)](https://badge.fury.io/py/shotgrid-mcp-server)
[![codecov](https://codecov.io/gh/loonghao/shotgrid-mcp-server/branch/main/graph/badge.svg)](https://codecov.io/gh/loonghao/shotgrid-mcp-server)
[![Downloads](https://pepy.tech/badge/shotgrid-mcp-server)](https://pepy.tech/project/shotgrid-mcp-server)
[![Downloads](https://static.pepy.tech/badge/shotgrid-mcp-server/week)](https://pepy.tech/project/shotgrid-mcp-server)
[![Downloads](https://static.pepy.tech/badge/shotgrid-mcp-server/month)](https://pepy.tech/project/shotgrid-mcp-server)

</div>

## 🎬 Demo

Here's a simple example of querying entities using the ShotGrid MCP server:

![ShotGrid MCP Server Demo](images/sg-mcp.gif)

## ✨ Features

- 🚀 High-performance implementation based on fastmcp
- 🛠 Complete CRUD operation toolset
- 🖼 Dedicated thumbnail download/upload tools
- 🔄 Efficient connection pool management
- 🔌 Direct ShotGrid API access through MCP tools
- 📝 Enhanced note and playlist management
- ✅ Comprehensive test coverage with pytest
- 📦 Dependency management with UV
- 🌐 Cross-platform support (Windows, macOS, Linux)

## 🚀 Quick Start

### Installation

Install using UV:
```bash
uv pip install shotgrid-mcp-server
```

### Quick Usage

Once installed, you can start the server directly with:
```bash
<<<<<<< HEAD
uvx shotgrid-mcp-server
```

This will start the ShotGrid MCP server with default settings. Make sure you have set the required environment variables (SHOTGRID_URL, SHOTGRID_SCRIPT_NAME, SHOTGRID_SCRIPT_KEY) before starting the server.
=======
uvx --python 3.10 shotgrid-mcp-server
```

**Important**: The ShotGrid MCP server requires Python 3.10. When using `uvx`, you must specify the Python version with `--python 3.10` to ensure compatibility, as `uvx` may default to using the latest Python version (e.g., 3.13) which is not compatible with this package.

Alternatively, you can set the Python version using an environment variable:
```bash
# Windows
set UV_PYTHON=3.10
uvx shotgrid-mcp-server

# Linux/macOS
export UV_PYTHON=3.10
uvx shotgrid-mcp-server
```

Make sure you have set the required environment variables (SHOTGRID_URL, SHOTGRID_SCRIPT_NAME, SHOTGRID_SCRIPT_KEY) before starting the server.
>>>>>>> 36842fdd

### Development Setup

1. Clone the repository:
```bash
git clone https://github.com/loonghao/shotgrid-mcp-server.git
cd shotgrid-mcp-server
```

2. Install development dependencies:
```bash
pip install -r requirements-dev.txt
```

3. Development Commands
All development commands are managed through nox. Check `noxfile.py` for available commands:
```bash
# Run tests
nox -s tests

# Run linting
nox -s lint

# Run type checking
nox -s type_check

# And more...
```

4. Development Server with Hot Reloading
<<<<<<< HEAD

**Note: This requires Node.js to be installed on your system.**

=======

**Note: This requires Node.js to be installed on your system.**

>>>>>>> 36842fdd
For a better development experience with hot reloading (server automatically restarts when code changes):
```bash
uv run fastmcp dev src/shotgrid_mcp_server/server.py:app
```

This will start the server in development mode, and any changes to the code will automatically reload the server.

## ⚙️ Configuration

### Environment Variables

The following environment variables are required:

```bash
SHOTGRID_URL=your_shotgrid_url
SHOTGRID_SCRIPT_NAME=your_script_name
SHOTGRID_SCRIPT_KEY=your_script_key
```

You can set them directly in your shell:

```powershell
# PowerShell
$env:SHOTGRID_URL='your_shotgrid_url'
$env:SHOTGRID_SCRIPT_NAME='your_script_name'
$env:SHOTGRID_SCRIPT_KEY='your_script_key'
```

```bash
# Bash
export SHOTGRID_URL='your_shotgrid_url'
export SHOTGRID_SCRIPT_NAME='your_script_name'
export SHOTGRID_SCRIPT_KEY='your_script_key'
```

Or create a `.env` file in your project directory.

## 🔧 Available Tools

### Core Tools
- `create_entity`: Create ShotGrid entities
- `find_one_entity`: Find a single entity
- `search_entities`: Search for entities with filters
- `update_entity`: Update entity data
- `delete_entity`: Delete entities

### Media Tools
- `download_thumbnail`: Download entity thumbnails
- `upload_thumbnail`: Upload entity thumbnails

### Note & Playlist Tools
- `shotgrid.note.create`: Create notes
- `shotgrid.note.read`: Read note information
- `shotgrid.note.update`: Update note content
- `create_playlist`: Create playlists
- `find_playlists`: Find playlists with filters

### Direct API Access
- `sg.find`: Direct access to ShotGrid API find method
- `sg.create`: Direct access to ShotGrid API create method
- `sg.update`: Direct access to ShotGrid API update method
- `sg.batch`: Direct access to ShotGrid API batch method
- And many more...

## 🤖 AI Prompt Examples
<<<<<<< HEAD

Here are some examples of how to use ShotGrid MCP with AI assistants like Claude:

### Basic Queries

```
Help me find all ShotGrid entities updated in the last 3 months.
```

```
Show me all shots that were updated last week for the "Awesome Project".
```

### Creating and Managing Playlists

```
Create a playlist called "Daily Review - April 21" with all shots updated yesterday by the lighting department.
```

```
Find all playlists created this week.
```

### Notes and Feedback

```
Add a note to SHOT_010 saying "Please adjust the lighting in the background to be more dramatic".
```

### Advanced Workflows

=======

Here are some examples of how to use ShotGrid MCP with AI assistants like Claude:

### Basic Queries

```
Help me find all ShotGrid entities updated in the last 3 months.
```

```
Show me all shots that were updated last week for the "Awesome Project".
```

### Creating and Managing Playlists

```
Create a playlist called "Daily Review - April 21" with all shots updated yesterday by the lighting department.
```

```
Find all playlists created this week.
```

### Notes and Feedback

```
Add a note to SHOT_010 saying "Please adjust the lighting in the background to be more dramatic".
```

### Advanced Workflows

>>>>>>> 36842fdd
```
Help me summarize the time logs for the "Animation" department this month and generate a chart using echarts to visualize the hours spent.
```

```
Find all shots that were updated yesterday by the lighting team, create a playlist called "Lighting Review - April 21", and notify the director via a note.
```

## 📚 Documentation

For detailed documentation, please refer to the documentation files in the `/docs` directory.

You can also explore the available tools and their parameters directly in Claude Desktop after installing the server.

## 🤝 Contributing

Contributions are welcome! Please ensure:

1. Follow Google Python Style Guide
2. Write tests using pytest
3. Update documentation
4. Use absolute imports
5. Follow the project's coding standards

## 📝 Version History

See [CHANGELOG.md](CHANGELOG.md) for detailed version history.

## 📄 License

MIT License - see the [LICENSE](LICENSE) file for details.

## 🔌 MCP Client Configuration

To use the ShotGrid MCP server in your MCP client, add the appropriate configuration to your client's settings.

### Claude Desktop / Anthropic Claude

```json
{
  "mcpServers": {
    "shotgrid-server": {
      "command": "uvx",
      "args": [
        "--python", "3.10",
        "shotgrid-mcp-server"
      ],
      "env": {
        "SHOTGRID_SCRIPT_NAME": "XXX",
        "SHOTGRID_SCRIPT_KEY": "XX",
        "SHOTGRID_URL": "XXXX"
      },
      "disabled": false,
      "alwaysAllow": [
        "search_entities",
        "create_entity",
        "batch_create",
        "find_entity",
        "get_entity_types",
        "update_entity",
        "download_thumbnail",
        "batch_update",
        "delete_entity",
        "batch_delete"
      ]
    }
  }
}
```

### Cursor

```json
// .cursor/mcp.json
{
  "mcpServers": {
    "shotgrid-server": {
      "command": "uvx",
      "args": [
<<<<<<< HEAD
=======
        "--python", "3.10",
>>>>>>> 36842fdd
        "shotgrid-mcp-server"
      ],
      "env": {
        "SHOTGRID_SCRIPT_NAME": "XXX",
        "SHOTGRID_SCRIPT_KEY": "XX",
        "SHOTGRID_URL": "XXXX"
      }
    }
  }
}
```

### Windsurf (Codeium)

```json
// MCP configuration
{
  "mcpServers": {
    "shotgrid-server": {
      "command": "uvx",
      "args": [
<<<<<<< HEAD
=======
        "--python", "3.10",
>>>>>>> 36842fdd
        "shotgrid-mcp-server"
      ],
      "env": {
        "SHOTGRID_SCRIPT_NAME": "XXX",
        "SHOTGRID_SCRIPT_KEY": "XX",
        "SHOTGRID_URL": "XXXX"
      }
    }
  }
}
```

### Cline (VS Code Extension)

```json
// MCP configuration
{
  "mcpServers": {
    "shotgrid-server": {
      "command": "uvx",
      "args": [
<<<<<<< HEAD
=======
        "--python", "3.10",
>>>>>>> 36842fdd
        "shotgrid-mcp-server"
      ],
      "env": {
        "SHOTGRID_SCRIPT_NAME": "XXX",
        "SHOTGRID_SCRIPT_KEY": "XX",
        "SHOTGRID_URL": "XXXX"
      }
    }
  }
}
```

### Visual Studio Code

```json
// .vscode/mcp.json
{
  "inputs": [
    {
      "type": "promptString",
      "id": "shotgrid-script-name",
      "description": "ShotGrid Script Name",
      "password": false
    },
    {
      "type": "promptString",
      "id": "shotgrid-script-key",
      "description": "ShotGrid Script Key",
      "password": true
    },
    {
      "type": "promptString",
      "id": "shotgrid-url",
      "description": "ShotGrid URL",
      "password": false
    }
  ],
  "servers": {
    "shotgrid-server": {
      "type": "stdio",
      "command": "uvx",
<<<<<<< HEAD
      "args": ["shotgrid-mcp-server"],
=======
      "args": ["--python", "3.10", "shotgrid-mcp-server"],
>>>>>>> 36842fdd
      "env": {
        "SHOTGRID_SCRIPT_NAME": "${input:shotgrid-script-name}",
        "SHOTGRID_SCRIPT_KEY": "${input:shotgrid-script-key}",
        "SHOTGRID_URL": "${input:shotgrid-url}"
      }
    }
  }
}
```

### VS Code User Settings

```json
// settings.json
{
  "mcp": {
    "shotgrid-server": {
      "type": "stdio",
      "command": "uvx",
<<<<<<< HEAD
      "args": ["shotgrid-mcp-server"],
=======
      "args": ["--python", "3.10", "shotgrid-mcp-server"],
>>>>>>> 36842fdd
      "env": {
        "SHOTGRID_SCRIPT_NAME": "XXX",
        "SHOTGRID_SCRIPT_KEY": "XX",
        "SHOTGRID_URL": "XXXX"
      }
    }
  },
  "chat.mcp.discovery.enabled": true
}
```

### 🔑 Credentials Setup

In the configuration examples above, replace the following values with your ShotGrid credentials:
- `SHOTGRID_SCRIPT_NAME`: Your ShotGrid script name
- `SHOTGRID_SCRIPT_KEY`: Your ShotGrid script key
- `SHOTGRID_URL`: Your ShotGrid server URL

### 🛡️ Tool Permissions

The `alwaysAllow` section lists the tools that can be executed without requiring user confirmation. These tools are carefully selected for safe operations. You can customize this list based on your security requirements.<|MERGE_RESOLUTION|>--- conflicted
+++ resolved
@@ -1,8 +1,3 @@
-<<<<<<< HEAD
-=======
-[![MseeP.ai Security Assessment Badge](https://mseep.net/pr/loonghao-shotgrid-mcp-server-badge.png)](https://mseep.ai/app/loonghao-shotgrid-mcp-server)
-
->>>>>>> 36842fdd
 # 🎯 ShotGrid MCP Server
 
 English | [简体中文](README_zh.md)
@@ -52,30 +47,10 @@
 
 Once installed, you can start the server directly with:
 ```bash
-<<<<<<< HEAD
 uvx shotgrid-mcp-server
 ```
 
 This will start the ShotGrid MCP server with default settings. Make sure you have set the required environment variables (SHOTGRID_URL, SHOTGRID_SCRIPT_NAME, SHOTGRID_SCRIPT_KEY) before starting the server.
-=======
-uvx --python 3.10 shotgrid-mcp-server
-```
-
-**Important**: The ShotGrid MCP server requires Python 3.10. When using `uvx`, you must specify the Python version with `--python 3.10` to ensure compatibility, as `uvx` may default to using the latest Python version (e.g., 3.13) which is not compatible with this package.
-
-Alternatively, you can set the Python version using an environment variable:
-```bash
-# Windows
-set UV_PYTHON=3.10
-uvx shotgrid-mcp-server
-
-# Linux/macOS
-export UV_PYTHON=3.10
-uvx shotgrid-mcp-server
-```
-
-Make sure you have set the required environment variables (SHOTGRID_URL, SHOTGRID_SCRIPT_NAME, SHOTGRID_SCRIPT_KEY) before starting the server.
->>>>>>> 36842fdd
 
 ### Development Setup
 
@@ -106,15 +81,9 @@
 ```
 
 4. Development Server with Hot Reloading
-<<<<<<< HEAD
 
 **Note: This requires Node.js to be installed on your system.**
 
-=======
-
-**Note: This requires Node.js to be installed on your system.**
-
->>>>>>> 36842fdd
 For a better development experience with hot reloading (server automatically restarts when code changes):
 ```bash
 uv run fastmcp dev src/shotgrid_mcp_server/server.py:app
@@ -180,7 +149,6 @@
 - And many more...
 
 ## 🤖 AI Prompt Examples
-<<<<<<< HEAD
 
 Here are some examples of how to use ShotGrid MCP with AI assistants like Claude:
 
@@ -212,39 +180,6 @@
 
 ### Advanced Workflows
 
-=======
-
-Here are some examples of how to use ShotGrid MCP with AI assistants like Claude:
-
-### Basic Queries
-
-```
-Help me find all ShotGrid entities updated in the last 3 months.
-```
-
-```
-Show me all shots that were updated last week for the "Awesome Project".
-```
-
-### Creating and Managing Playlists
-
-```
-Create a playlist called "Daily Review - April 21" with all shots updated yesterday by the lighting department.
-```
-
-```
-Find all playlists created this week.
-```
-
-### Notes and Feedback
-
-```
-Add a note to SHOT_010 saying "Please adjust the lighting in the background to be more dramatic".
-```
-
-### Advanced Workflows
-
->>>>>>> 36842fdd
 ```
 Help me summarize the time logs for the "Animation" department this month and generate a chart using echarts to visualize the hours spent.
 ```
@@ -324,10 +259,6 @@
     "shotgrid-server": {
       "command": "uvx",
       "args": [
-<<<<<<< HEAD
-=======
-        "--python", "3.10",
->>>>>>> 36842fdd
         "shotgrid-mcp-server"
       ],
       "env": {
@@ -349,10 +280,6 @@
     "shotgrid-server": {
       "command": "uvx",
       "args": [
-<<<<<<< HEAD
-=======
-        "--python", "3.10",
->>>>>>> 36842fdd
         "shotgrid-mcp-server"
       ],
       "env": {
@@ -374,10 +301,6 @@
     "shotgrid-server": {
       "command": "uvx",
       "args": [
-<<<<<<< HEAD
-=======
-        "--python", "3.10",
->>>>>>> 36842fdd
         "shotgrid-mcp-server"
       ],
       "env": {
@@ -419,11 +342,7 @@
     "shotgrid-server": {
       "type": "stdio",
       "command": "uvx",
-<<<<<<< HEAD
       "args": ["shotgrid-mcp-server"],
-=======
-      "args": ["--python", "3.10", "shotgrid-mcp-server"],
->>>>>>> 36842fdd
       "env": {
         "SHOTGRID_SCRIPT_NAME": "${input:shotgrid-script-name}",
         "SHOTGRID_SCRIPT_KEY": "${input:shotgrid-script-key}",
@@ -443,11 +362,7 @@
     "shotgrid-server": {
       "type": "stdio",
       "command": "uvx",
-<<<<<<< HEAD
       "args": ["shotgrid-mcp-server"],
-=======
-      "args": ["--python", "3.10", "shotgrid-mcp-server"],
->>>>>>> 36842fdd
       "env": {
         "SHOTGRID_SCRIPT_NAME": "XXX",
         "SHOTGRID_SCRIPT_KEY": "XX",
