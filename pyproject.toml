--- conflicted
+++ resolved
@@ -5,11 +5,7 @@
 readme = "README.md"
 requires-python = ">=3.10,<3.11"
 dependencies = [
-<<<<<<< HEAD
     "fastmcp>=2.13.0",
-=======
-    "fastmcp>=2.2.1",
->>>>>>> 36842fdd
     "mcp>=1.6.0",
     "uvicorn>=0.22.0",
     "pydantic>=2.0.0",
